#!/usr/bin/env python

import sys
import os
import optparse
import io
import codecs

import pyang
from pyang import plugin
from pyang import error
from pyang import util
from pyang import hello
from pyang import context
from pyang import repository
from pyang import statements
from pyang import syntax


def run():

    usage = """%prog [options] [<filename>...]

Validates the YANG module in <filename> (or stdin), and all its dependencies."""

    plugindirs = []
    # check for --plugindir
    idx = 1
    while '--plugindir' in sys.argv[idx:]:
        idx = idx + sys.argv[idx:].index('--plugindir')
        plugindirs.append(sys.argv[idx+1])
        idx = idx + 1
    plugin.init(plugindirs)

    fmts = {}
    xforms = {}
    for p in plugin.plugins:
        p.add_output_format(fmts)
        p.add_transform(xforms)

    optlist = [
        # use capitalized versions of std options help and version
        optparse.make_option("-h", "--help",
                             action="help",
                             help="Show this help message and exit"),
        optparse.make_option("-v", "--version",
                             action="version",
                             help="Show version number and exit"),
        optparse.make_option("-V", "--verbose",
                             action="store_true"),
        optparse.make_option("-e", "--list-errors",
                             dest="list_errors",
                             action="store_true",
                             help="Print a listing of all error and warning " \
                                 "codes and exit."),
        optparse.make_option("--print-error-code",
                             dest="print_error_code",
                             action="store_true",
                             help="On errors, print the error code instead " \
                             "of the error message."),
        optparse.make_option("--print-error-basename",
                             dest="print_error_basename",
                             action="store_true",
                             help="On errors, print the basename of files " \
                             "of the error message."),
        optparse.make_option("--msg-template",
                             dest="msg_template",
                             type="string",
                             help="Template used to display error messages. " \
                             "This is a python new-style format string used " \
                             "to format the message information with keys " \
                             "file, line, code, type and msg. " \
                             "Example: --msg-template='{file} || {line} || " \
                             "{code} || {type} || {level} || {msg}'"),
        optparse.make_option("-W",
                             dest="warnings",
                             action="append",
                             default=[],
                             metavar="WARNING",
                             help="If WARNING is 'error', treat all warnings " \
                                 "as errors, except any listed WARNING. " \
                                 "If WARNING is 'none', do not report any " \
                                 "warnings."),
        optparse.make_option("-E",
                             dest="errors",
                             action="append",
                             default=[],
                             metavar="WARNING",
                             help="Treat each WARNING as an error.  For a " \
                                 "list of warnings, use --list-errors."),
        optparse.make_option("--ignore-error",
                             dest="ignore_error_tags",
                             action="append",
                             default=[],
                             metavar="ERROR",
                             help="Ignore ERROR.  Use with care.  For a " \
                                 "list of errors, use --list-errors."),
        optparse.make_option("--ignore-errors",
                             dest="ignore_errors",
                             action="store_true",
                             help="Ignore all errors.  Use with care."),
        optparse.make_option("--canonical",
                             dest="canonical",
                             action="store_true",
                             help="Validate the module(s) according to the " \
                             "canonical YANG order."),
        optparse.make_option("--max-line-length",
                             type="int",
                             dest="max_line_len"),
        optparse.make_option("--max-identifier-length",
                             type="int",
                             dest="max_identifier_len"),
        optparse.make_option("-t", "--transform", dest="transforms",
                             default=[], action="append",
                             help="Apply transform TRANSFORM.  Supported " \
                                  "transforms are: " + ', '.join(xforms)),
        optparse.make_option("-f", "--format",
                             dest="format",
                             help="Convert to FORMAT.  Supported formats " \
                             "are: " +  ', '.join(fmts)),
        optparse.make_option("-o", "--output",
                             dest="outfile",
                             help="Write the output to OUTFILE instead " \
                             "of stdout."),
        optparse.make_option("-F", "--features",
                             metavar="FEATURES",
                             dest="features",
                             default=[],
                             action="append",
                             help="Features to support, default all. " \
                             "<modname>:[<feature>,]*"),
        optparse.make_option("", "--max-status",
                             metavar="MAXSTATUS",
                             dest="max_status",
                             help="Max status to support, one of: " \
                             "current, deprecated, obsolete"),
        optparse.make_option("", "--deviation-module",
                             metavar="DEVIATION",
                             dest="deviations",
                             default=[],
                             action="append",
                             help="Deviation module"),
        optparse.make_option("-p", "--path",
                             dest="path",
                             default=[],
                             action="append",
                             help=os.pathsep + "-separated search path for yin"
                             " and yang modules"),
        optparse.make_option("--schema-from-path",
                             dest="schema_from_path",
                             default=False,
                             action="store_true",
                             help="Automatically load all YANG modules in path."),
        optparse.make_option("--plugindir",
                             dest="plugindir",
                             help="Load pyang plugins from PLUGINDIR"),
        optparse.make_option("--strict",
                             dest="strict",
                             action="store_true",
                             help="Force strict YANG compliance."),
        optparse.make_option("--lax-quote-checks",
                             dest="lax_quote_checks",
                             action="store_true",
                             help="Lax check of backslash in quoted strings."),
        optparse.make_option("--lax-xpath-checks",
                             dest="lax_xpath_checks",
                             action="store_true",
                             help="Lax check of XPath expressions."),
        optparse.make_option("--trim-yin",
                             dest="trim_yin",
                             action="store_true",
                             help="In YIN input modules, trim whitespace "
                             "in textual arguments."),
        optparse.make_option("-L", "--hello",
                             dest="hello",
                             action="store_true",
                             help="Filename of a server's hello message is "
                             "given instead of module filename(s)."),
        optparse.make_option("--implicit-hello-deviations",
                             dest="implicit_hello_deviations",
                             action="store_true",
                             help="Attempt to parse all deviations from hello "
                             "message regardless of declaration."),
        optparse.make_option("--keep-comments",
                             dest="keep_comments",
                             action="store_true",
                             help="Pyang will not discard comments; \
                                   has effect if the output plugin can \
                                   handle comments."),
        optparse.make_option("--no-path-recurse",
                             dest="no_path_recurse",
                             action="store_true",
                             help="Do not recurse into directories in the \
                                   yang path."),
        ]

    optparser = optparse.OptionParser(usage, add_help_option = False)
    optparser.version = '%prog ' + pyang.__version__
    optparser.add_options(optlist)

    for p in plugin.plugins:
        p.add_opts(optparser)

    (o, args) = optparser.parse_args()

    if o.outfile is not None and o.format is None:
        sys.stderr.write("no format specified\n")
        sys.exit(1)

    filenames = args

    # Parse hello if present
    if o.hello:
        if len(filenames) > 1:
            sys.stderr.write("multiple hello files given\n")
            sys.exit(1)
        if filenames:
            try:
                fd = open(filenames[0], "rb")
            except IOError as ex:
                sys.stderr.write("error %s: %s\n" % (filenames[0], ex))
                sys.exit(1)
        elif sys.version < "3":
            fd = sys.stdin
        else:
            fd = sys.stdin.buffer
        hel = hello.HelloParser().parse(fd)

    path = os.pathsep.join(o.path)

    # add standard search path
    if len(o.path) == 0:
        path = "."
    else:
        path += os.pathsep + "."

    repos = repository.FileRepository(path, no_path_recurse=o.no_path_recurse,
                                      verbose=o.verbose)

    ctx = context.Context(repos)

    ctx.opts = o
    ctx.canonical = o.canonical
    ctx.max_line_len = o.max_line_len
    ctx.max_identifier_len = o.max_identifier_len
    ctx.trim_yin = o.trim_yin
    ctx.lax_xpath_checks = o.lax_xpath_checks
    ctx.lax_quote_checks = o.lax_quote_checks
    ctx.strict = o.strict
    ctx.max_status = o.max_status

    # make a map of features to support, per module
    if o.hello:
        for mn, rev in hel.yang_modules():
            ctx.features[mn] = hel.get_features(mn)
    for f in ctx.opts.features:
        (modulename, features) = parse_features_string(f)
        ctx.features[modulename] = features

    for p in plugin.plugins:
        p.setup_ctx(ctx)

    if o.list_errors is True:
        for tag in error.error_codes:
            (level, fmt) = error.error_codes[tag]
            if error.is_warning(level):
                print("Warning: %s" % tag)
            elif error.allow_warning(level):
                print("Minor Error:   %s" % tag)
            else:
                print("Error:   %s" % tag)
            print("Message: %s" % fmt)
            print("")
        sys.exit(0)

    # patch the error spec so that -W errors are treated as warnings
    for w in o.warnings:
        if w in error.error_codes:
            (level, wstr) = error.error_codes[w]
            if error.allow_warning(level):
                error.error_codes[w] = (4, wstr)

    xform_objs = []
    for transform in o.transforms:
        if transform not in xforms:
            sys.stderr.write("unsupported transform '%s'\n" % transform)
        else:
            xform_obj = xforms[transform]
            xform_obj.setup_xform(ctx)
            xform_objs.append(xform_obj)
    if len(xform_objs) != len(o.transforms):
        sys.exit(1)

    if o.format is not None:
        if o.format not in fmts:
            sys.stderr.write("unsupported format '%s'\n" % o.format)
            sys.exit(1)
        emit_obj = fmts[o.format]
        if o.keep_comments and emit_obj.handle_comments:
            ctx.keep_comments = True
        emit_obj.setup_fmt(ctx)
    else:
        emit_obj = None

    xform_and_emit_objs = xform_objs[:]
    if emit_obj is not None:
        xform_and_emit_objs.append(emit_obj)

    for p in plugin.plugins:
        p.pre_load_modules(ctx)

    exit_code = 0
    modules = []

    if o.hello:
        ctx.capabilities = hel.registered_capabilities()
<<<<<<< HEAD
        for (mn,rev) in hel.yang_modules():
=======
        for mn, rev in hel.yang_modules():
>>>>>>> 394804ef
            mod = ctx.search_module(error.Position(''), mn, rev)
            if mod is None:
                emarg = mn
                if rev:
                    emarg += "@" + rev
                sys.stderr.write(
                    "module '%s' specified in hello not found.\n" % emarg)
                sys.exit(1)
            modules.append(mod)
    elif o.schema_from_path:
        for module_name in ctx.revs.keys():
            module = ctx.search_module(error.Position(''), module_name)
            if module is None:
                sys.stderr.write(
                    "module '%s' failed to load in schema parsing.\n" % module_name)
                sys.exit(1)
            modules.append(module)
    else:
        if len(filenames) == 0:
            text = sys.stdin.read()
            module = ctx.add_module('<stdin>', text)
            if module is None:
                exit_code = 1
            else:
                modules.append(module)
        if (len(filenames) > 1 and
            emit_obj is not None and
            not emit_obj.multiple_modules):
            sys.stderr.write("too many files to convert\n")
            sys.exit(1)

        for filename in filenames:
            try:
                fd = io.open(filename, "r", encoding="utf-8")
                text = fd.read()
                if o.verbose:
                    util.report_file_read(filename, "(CL)")
            except IOError as ex:
                sys.stderr.write("error %s: %s\n" % (filename, ex))
                sys.exit(1)
            except UnicodeDecodeError as ex:
                s = str(ex).replace('utf-8', 'utf8')
                sys.stderr.write("%s: unicode error: %s\n" % (filename, s))
                sys.exit(1)
            m = syntax.re_filename.search(filename)
            ctx.yin_module_map = {}
            if m is not None:
                name, rev, in_format = m.groups()
                name = os.path.basename(name)
                module = ctx.add_module(filename, text, in_format, name, rev,
                                        expect_failure_error=False)
            else:
                module = ctx.add_module(filename, text)
            if module is None:
                exit_code = 1
            else:
                modules.append(module)

    modulenames = []
    for m in modules:
        modulenames.append(m.arg)
        for s in m.search('include'):
            modulenames.append(s.arg)

    # apply deviations
    for filename in ctx.opts.deviations:
        try:
            fd = io.open(filename, "r", encoding="utf-8")
            text = fd.read()
        except IOError as ex:
            sys.stderr.write("error %s: %s\n" % (filename, ex))
            sys.exit(1)
        except UnicodeDecodeError as ex:
            s = str(ex).replace('utf-8', 'utf8')
            sys.stderr.write("%s: unicode error: %s\n" % (filename, s))
            sys.exit(1)
        m = ctx.add_module(filename, text)
        if m is not None:
            ctx.deviation_modules.append(m)
    if o.hello and o.implicit_hello_deviations:
        for deviation_module in hel.yang_implicit_deviation_modules():
            m = ctx.search_module(error.Position(''), deviation_module)
            if m is not None:
                ctx.deviation_modules.append(m)

    for p in plugin.plugins:
        p.pre_validate_ctx(ctx, modules)

    if len(xform_and_emit_objs) > 0 and len(modules) > 0:
        for obj in xform_and_emit_objs:
            obj.pre_validate(ctx, modules)

    ctx.validate()

    for m in modules:
        m.prune()

    # transform modules
    if len(xform_objs) > 0 and len(modules) > 0:
        for xform_obj in xform_objs:
            try:
                if not xform_obj.transform(ctx, modules):
                    for module in modules:
                        module.i_is_validated = False
                        statements.validate_module(ctx, module)
            except error.TransformError as e:
                if e.msg != "":
                    sys.stderr.write(e.msg + '\n')
                sys.exit(e.exit_code)

    # verify the given features
    for m in modules:
        if m.arg in ctx.features:
            for f in ctx.features[m.arg]:
                if f not in m.i_features:
                    sys.stderr.write("unknown feature %s in module %s\n" %
                                     (f, m.arg))
                    sys.exit(1)

    if len(xform_and_emit_objs) > 0 and len(modules) > 0:
        for obj in xform_and_emit_objs:
            obj.post_validate(ctx, modules)

    for p in plugin.plugins:
        p.post_validate_ctx(ctx, modules)

    def keyfun(e):
        if e[0].ref == filenames[0]:
            return 0
        else:
            return 1

    ctx.errors.sort(key=lambda e: (e[0].ref, e[0].line))
    if len(filenames) > 0:
        # first print error for the first filename given
        ctx.errors.sort(key=keyfun)

    if o.ignore_errors:
        ctx.errors = []

    for epos, etag, eargs in ctx.errors:
        if etag in o.ignore_error_tags:
            continue
        if (ctx.implicit_errors is False and
            hasattr(epos.top, 'i_modulename') and
            epos.top.arg not in modulenames and
            epos.top.i_modulename not in modulenames and
            epos.ref not in filenames):
            # this module was added implicitly (by import); skip this error
            # the code includes submodules
            continue
        elevel = error.err_level(etag)
        if error.is_warning(elevel) and etag not in o.errors:
            kind = "warning"
            if 'error' in o.warnings and etag not in o.warnings:
                kind = "error"
                exit_code = 1
            elif 'none' in o.warnings:
                continue
        else:
            kind = "error"
            exit_code = 1
        emsg = etag if o.print_error_code else error.err_to_str(etag, eargs)

        if o.msg_template is not None:
            try:
                sys.stderr.write(str(o.msg_template).format(
                    file=epos.ref, line=epos.line,
                    code=etag, type=kind,
                    msg=error.err_to_str(etag, eargs),
                    level=elevel) + '\n')
            except KeyError as error_msg:
                sys.stderr.write(
                    "unsupported key %s in msg-template\n" % error_msg)
                sys.exit(1)
        else:
            sys.stderr.write('%s: %s: %s\n' %
                             (epos.label(o.print_error_basename), kind, emsg))

    if emit_obj is not None and len(modules) > 0:
        tmpfile = None
        if o.outfile is None:
            if sys.version < '3':
                fd = codecs.getwriter('utf8')(sys.stdout)
            else:
                fd = sys.stdout
        else:
            tmpfile = o.outfile + ".tmp"
            if sys.version < '3':
                fd = codecs.open(tmpfile, "w+", encoding="utf-8")
            else:
                fd = io.open(tmpfile, "w+", encoding="utf-8")
        try:
            emit_obj.emit(ctx, modules, fd)
        except error.EmitError as e:
            if e.msg != "":
                sys.stderr.write(e.msg + '\n')
            if tmpfile is not None:
                fd.close()
                os.remove(tmpfile)
            sys.exit(e.exit_code)
        except:
            if tmpfile is not None:
                fd.close()
                os.remove(tmpfile)
            raise
        if tmpfile is not None:
            fd.close()
            os.rename(tmpfile, o.outfile)

    sys.exit(exit_code)

def parse_features_string(s):
    if s.find(':') == -1:
        return s, []
    else:
        modulename, rest = s.split(':', 1)
        if rest == '':
            return modulename, []
        else:
            features = rest.split(',')
            return modulename, features

if __name__ == '__main__':
    run()<|MERGE_RESOLUTION|>--- conflicted
+++ resolved
@@ -314,11 +314,7 @@
 
     if o.hello:
         ctx.capabilities = hel.registered_capabilities()
-<<<<<<< HEAD
-        for (mn,rev) in hel.yang_modules():
-=======
         for mn, rev in hel.yang_modules():
->>>>>>> 394804ef
             mod = ctx.search_module(error.Position(''), mn, rev)
             if mod is None:
                 emarg = mn
