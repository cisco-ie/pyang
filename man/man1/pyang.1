--- conflicted
+++ resolved
@@ -809,11 +809,7 @@
 .PP
 \fIflatten\fR
 .RS 4
-<<<<<<< HEAD
-Flatten the module to XPath and attributes in CSV form\&.
-=======
 Print the schema nodes in CSV form\&.
->>>>>>> 394804ef
 .RE
 .PP
 \fIuml\fR
@@ -1341,11 +1337,7 @@
 .PP
 The
 \fIflatten\fR
-<<<<<<< HEAD
-output flattens provided YANG schema and outputs XPath attributes in CSV format\&.
-=======
 output flattens provided YANG module and outputs the schema nodes and some of their properties in CSV format\&.
->>>>>>> 394804ef
 .PP
 Flatten output specific options:
 .PP
@@ -1354,14 +1346,11 @@
 Do not emit the CSV header\&.
 .RE
 .PP
-<<<<<<< HEAD
-=======
 \fB\-\-flatten\-keyword\fR
 .RS 4
 Output the keyword\&. This will resolve as container, leaf, etc\&.
 .RE
 .PP
->>>>>>> 394804ef
 \fB\-\-flatten\-type\fR
 .RS 4
 Output the top\-level type\&. This will resolve to a module\-prefixed type\&.
@@ -1372,15 +1361,9 @@
 Output the primitive type\&. This resolves to a YANG type such as uint64\&.
 .RE
 .PP
-<<<<<<< HEAD
-\fB\-\-flatten\-permission\fR
-.RS 4
-Output config property\&. If config property is set, outputs rw, else ro\&.
-=======
 \fB\-\-flatten\-flag\fR
 .RS 4
 Output flag property\&. Derives a flag \- for instance rw/ro for config, or x for RPC\&.
->>>>>>> 394804ef
 .RE
 .PP
 \fB\-\-flatten\-description\fR
@@ -1388,14 +1371,11 @@
 Output the description\&.
 .RE
 .PP
-<<<<<<< HEAD
-=======
 \fB\-\-flatten\-deviated\fR
 .RS 4
 Output deviated nodes in the schema as well\&.
 .RE
 .PP
->>>>>>> 394804ef
 \fB\-\-flatten\-data\-keywords\fR
 .RS 4
 Flatten all data keywords instead of only data definition keywords\&.
@@ -1411,11 +1391,6 @@
 Filter output to only desired primitive types\&. Primitives specified are what will be displayed in output\&. Can be specified more than once\&.
 .RE
 .PP
-<<<<<<< HEAD
-\fB\-\-flatten\-filter\-permission\fR \fIchoice\fR
-.RS 4
-Filter output to ro or rw (config property)\&. ro | rw
-=======
 \fB\-\-flatten\-filter\-flag\fR \fIchoice\fR
 .RS 4
 Filter output to flag\&.
@@ -1431,21 +1406,17 @@
 for rpcs and actions\&.
 \fIn\fR
 for notifications\&.
->>>>>>> 394804ef
 .RE
 .PP
 \fB\-\-flatten\-csv\-dialect\fR \fIdialect\fR
 .RS 4
 CSV dialect for output\&. excel | excel\-tab | unix
 .RE
-<<<<<<< HEAD
-=======
 .PP
 \fB\-\-flatten\-ignore\-no\-primitive\fR
 .RS 4
 Ignore error if primitive is missing\&.
 .RE
->>>>>>> 394804ef
 .SH "UML OUTPUT"
 .PP
 The
