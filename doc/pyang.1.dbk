--- conflicted
+++ resolved
@@ -1184,11 +1184,7 @@
       <varlistentry>
         <term><emphasis>flatten</emphasis></term>
         <listitem>
-<<<<<<< HEAD
-          <para>Flatten the module to XPath and attributes in CSV form.</para>
-=======
           <para>Print the schema nodes in CSV form.</para>
->>>>>>> 394804ef
         </listitem>
       </varlistentry>
       <varlistentry>
@@ -1899,12 +1895,8 @@
     <title>Flatten Output</title>
     <para>
       The <emphasis>flatten</emphasis> output flattens provided
-<<<<<<< HEAD
-      YANG schema and outputs XPath attributes in CSV format.
-=======
       YANG module and outputs the schema nodes and some of their
       properties in CSV format.
->>>>>>> 394804ef
     </para>
     <para>
       Flatten output specific options:
@@ -1919,8 +1911,6 @@
         </listitem>
       </varlistentry>
       <varlistentry>
-<<<<<<< HEAD
-=======
         <term><option>--flatten-keyword</option></term>
         <listitem>
           <para>
@@ -1930,7 +1920,6 @@
         </listitem>
       </varlistentry>
       <varlistentry>
->>>>>>> 394804ef
         <term><option>--flatten-type</option></term>
         <listitem>
           <para>
@@ -1949,19 +1938,11 @@
         </listitem>
       </varlistentry>
       <varlistentry>
-<<<<<<< HEAD
-        <term><option>--flatten-permission</option></term>
-        <listitem>
-          <para>
-            Output config property.
-            If config property is set, outputs rw, else ro.
-=======
         <term><option>--flatten-flag</option></term>
         <listitem>
           <para>
             Output flag property.
             Derives a flag - for instance rw/ro for config, or x for RPC.
->>>>>>> 394804ef
           </para>
         </listitem>
       </varlistentry>
@@ -1974,8 +1955,6 @@
         </listitem>
       </varlistentry>
       <varlistentry>
-<<<<<<< HEAD
-=======
         <term><option>--flatten-deviated</option></term>
         <listitem>
           <para>
@@ -1984,7 +1963,6 @@
         </listitem>
       </varlistentry>
       <varlistentry>
->>>>>>> 394804ef
         <term><option>--flatten-data-keywords</option></term>
         <listitem>
           <para>
@@ -2020,19 +1998,11 @@
       </varlistentry>
       <varlistentry>
         <term>
-<<<<<<< HEAD
-          <option>--flatten-filter-permission</option>
-=======
           <option>--flatten-filter-flag</option>
->>>>>>> 394804ef
           <replaceable>choice</replaceable>
         </term>
         <listitem>
           <para>
-<<<<<<< HEAD
-            Filter output to ro or rw (config property).
-            ro | rw
-=======
             Filter output to flag.
             <emphasis>rw</emphasis> for configuration data.
             <emphasis>ro</emphasis> for non-configuration data, output parameters to rpcs and actions, and notification parameters.
@@ -2040,7 +2010,6 @@
             <emphasis>u</emphasis> for uses of a grouping.
             <emphasis>x</emphasis> for rpcs and actions.
             <emphasis>n</emphasis> for notifications.
->>>>>>> 394804ef
           </para>
         </listitem>
       </varlistentry>
@@ -2056,8 +2025,6 @@
           </para>
         </listitem>
       </varlistentry>
-<<<<<<< HEAD
-=======
       <varlistentry>
         <term><option>--flatten-ignore-no-primitive</option></term>
         <listitem>
@@ -2066,7 +2033,6 @@
           </para>
         </listitem>
       </varlistentry>
->>>>>>> 394804ef
     </variablelist>
   </refsect1>
 
