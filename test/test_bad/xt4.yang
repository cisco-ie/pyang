--- conflicted
+++ resolved
@@ -40,10 +40,7 @@
   leaf c {
     type leafref {
       path "/a";
-<<<<<<< HEAD
       require-instance true; // error, not allowed in YANG 1.0
-=======
->>>>>>> 79e72595
     }
   }
 
